--- conflicted
+++ resolved
@@ -36,7 +36,6 @@
                     "retryDelay": 30000,
                     "exponentialBackoff": true
                 }
-<<<<<<< HEAD
             },
             "_comment": "The guild ranks need to be least to greatest, without staff rank",
             "ranks": [  
@@ -44,14 +43,7 @@
                 "FIRST_RANK_NAME",
                 "SECOND_RANK_NAME",
                 "THIRD_RANK_NAME"
-            ],
-            "commands": {
-                "prefix": "/g",
-                "allowedCommands": ["gc", "oc", "invite", "kick", "promote", "demote"],
-                "cooldown": 5000
-=======
->>>>>>> 2a4d15b6
-            }
+            ]
         },
         {
             "name": "FrenchLegacyII",
@@ -82,7 +74,6 @@
                     "retryDelay": 30000,
                     "exponentialBackoff": true
                 }
-<<<<<<< HEAD
             },
             "_comment": "The guild ranks need to be least to greatest, without staff rank",
             "ranks": [  
@@ -90,14 +81,7 @@
                 "FIRST_RANK_NAME",
                 "SECOND_RANK_NAME",
                 "THIRD_RANK_NAME"
-            ],
-            "commands": {
-                "prefix": "/g",
-                "allowedCommands": ["gc", "oc", "invite", "kick", "promote", "demote"],
-                "cooldown": 5000
-=======
->>>>>>> 2a4d15b6
-            }
+            ]
         }
     ],
     "bridge": {
